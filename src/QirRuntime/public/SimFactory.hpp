// Copyright (c) Microsoft Corporation.
// Licensed under the MIT License.

#pragma once

#include <memory>
#include <vector>

#include "QirRuntimeApi_I.hpp"

namespace Microsoft
{
namespace Quantum
{
    // Toffoli Simulator
    QIR_SHARED_API std::unique_ptr<IRuntimeDriver> CreateToffoliSimulator();

    // Full State Simulator
    QIR_SHARED_API std::unique_ptr<IRuntimeDriver> CreateFullstateSimulator();

<<<<<<< HEAD
    std::unique_ptr<ISimulator> CreateOpenSystemsSimulator();

=======
    QIR_SHARED_API std::ostream& SetOutputStream(std::ostream& newOStream);
>>>>>>> fd73c91c
} // namespace Quantum
} // namespace Microsoft<|MERGE_RESOLUTION|>--- conflicted
+++ resolved
@@ -1,28 +1,25 @@
-// Copyright (c) Microsoft Corporation.
-// Licensed under the MIT License.
-
-#pragma once
-
-#include <memory>
-#include <vector>
-
-#include "QirRuntimeApi_I.hpp"
-
-namespace Microsoft
-{
-namespace Quantum
-{
-    // Toffoli Simulator
-    QIR_SHARED_API std::unique_ptr<IRuntimeDriver> CreateToffoliSimulator();
-
-    // Full State Simulator
-    QIR_SHARED_API std::unique_ptr<IRuntimeDriver> CreateFullstateSimulator();
-
-<<<<<<< HEAD
-    std::unique_ptr<ISimulator> CreateOpenSystemsSimulator();
-
-=======
-    QIR_SHARED_API std::ostream& SetOutputStream(std::ostream& newOStream);
->>>>>>> fd73c91c
-} // namespace Quantum
+// Copyright (c) Microsoft Corporation.
+// Licensed under the MIT License.
+
+#pragma once
+
+#include <memory>
+#include <vector>
+
+#include "QirRuntimeApi_I.hpp"
+
+namespace Microsoft
+{
+namespace Quantum
+{
+    // Toffoli Simulator
+    QIR_SHARED_API std::unique_ptr<IRuntimeDriver> CreateToffoliSimulator();
+
+    // Full State Simulator
+    QIR_SHARED_API std::unique_ptr<IRuntimeDriver> CreateFullstateSimulator();
+
+    QIR_SHARED_API std::unique_ptr<IRuntimeDriver> CreateOpenSystemsSimulator();
+
+    QIR_SHARED_API std::ostream& SetOutputStream(std::ostream& newOStream);
+} // namespace Quantum
 } // namespace Microsoft