--- conflicted
+++ resolved
@@ -59,12 +59,7 @@
     New-Item -Path $qirRuntimeBuildFolder -ItemType "directory"
 }
 
-<<<<<<< HEAD
-    cmake -G Ninja -D CMAKE_BUILD_TYPE="$Env:BUILD_CONFIGURATION" $PSScriptRoot
-    cmake --build . --target install
-=======
 Push-Location $qirRuntimeBuildFolder
->>>>>>> fd73c91c
 
 cmake -G Ninja $clangTidy -D CMAKE_BUILD_TYPE="$Env:BUILD_CONFIGURATION" ../..
 if ($LastExitCode -ne 0) {
