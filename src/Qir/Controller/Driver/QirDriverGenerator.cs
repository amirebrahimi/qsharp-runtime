﻿// Copyright (c) Microsoft Corporation.
// Licensed under the MIT License.

using System;
using System.IO;
using System.Threading.Tasks;
using Microsoft.Quantum.Qir.Utility;
using Microsoft.Quantum.QsCompiler;
using Microsoft.Quantum.QsCompiler.BondSchemas.EntryPoint;

namespace Microsoft.Quantum.Qir.Driver
{
    public class QirDriverGenerator : IQirDriverGenerator
    {
        private readonly ILogger logger;

        public QirDriverGenerator(ILogger logger)
        {
            this.logger = logger;
        }

<<<<<<< HEAD
        public async Task GenerateQirDriverCppAsync(EntryPointOperation entryPointOperation, FileInfo driverFile)
        {
            await Task.Run(() =>
            {
                logger.LogInfo("Creating driver file.");
                using var driverFileStream = driverFile.OpenWrite();
                QirDriverGeneration.GenerateQirDriverCpp(entryPointOperation, driverFileStream);
            });
=======
        public Task GenerateQirDriverCppAsync(DirectoryInfo sourceDirectory, EntryPointOperation entryPointOperation, ArraySegment<byte> bytecode)
        {
            throw new NotImplementedException();
>>>>>>> ef1a2f8e
        }
    }
}<|MERGE_RESOLUTION|>--- conflicted
+++ resolved
@@ -19,8 +19,7 @@
             this.logger = logger;
         }
 
-<<<<<<< HEAD
-        public async Task GenerateQirDriverCppAsync(EntryPointOperation entryPointOperation, FileInfo driverFile)
+        public Task GenerateQirDriverCppAsync(DirectoryInfo sourceDirectory, EntryPointOperation entryPointOperation, ArraySegment<byte> bytecode)
         {
             await Task.Run(() =>
             {
@@ -28,11 +27,6 @@
                 using var driverFileStream = driverFile.OpenWrite();
                 QirDriverGeneration.GenerateQirDriverCpp(entryPointOperation, driverFileStream);
             });
-=======
-        public Task GenerateQirDriverCppAsync(DirectoryInfo sourceDirectory, EntryPointOperation entryPointOperation, ArraySegment<byte> bytecode)
-        {
-            throw new NotImplementedException();
->>>>>>> ef1a2f8e
         }
     }
 }