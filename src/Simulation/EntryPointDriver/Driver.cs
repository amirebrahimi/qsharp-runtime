﻿// Copyright (c) Microsoft Corporation. All rights reserved.
// Licensed under the MIT License.

using System;
using System.Collections.Immutable;
using System.CommandLine;
using System.CommandLine.Builder;
using System.CommandLine.Help;
using System.CommandLine.Invocation;
using System.CommandLine.Parsing;
using System.IO;
using System.Linq;
using System.Text;
using System.Threading.Tasks;
using Microsoft.Quantum.Simulation.Core;
using static Microsoft.Quantum.EntryPointDriver.Driver;

namespace Microsoft.Quantum.EntryPointDriver
{
    /// <summary>
    /// The entry point driver is the entry point for the C# application that executes the Q# entry point.
    /// </summary>
    /// <typeparam name="TCallable">The entry point's callable type.</typeparam>
    /// <typeparam name="TIn">The entry point's argument type.</typeparam>
    /// <typeparam name="TOut">The entry point's return type.</typeparam>
    public sealed class Driver<TCallable, TIn, TOut> where TCallable : AbstractCallable, ICallable
    {
        /// <summary>
        /// The driver settings.
        /// </summary>
        private readonly DriverSettings settings;

        /// <summary>
        /// The entry point.
        /// </summary>
        private readonly IEntryPoint<TIn, TOut> entryPoint;

        /// <summary>
        /// The simulator option.
        /// </summary>
        private OptionInfo<string> SimulatorOption { get; }

        /// <summary>
        /// Creates a new driver for the entry point.
        /// </summary>
        /// <param name="settings">The driver settings.</param>
        /// <param name="entryPoint">The entry point.</param>
        public Driver(DriverSettings settings, IEntryPoint<TIn, TOut> entryPoint)
        {
            this.settings = settings;
            this.entryPoint = entryPoint;
            SimulatorOption = new OptionInfo<string>(
                settings.SimulatorOptionAliases,
                entryPoint.DefaultSimulatorName,
                "The name of the simulator to use.",
                suggestions: new[]
                {
                    settings.QuantumSimulatorName,
                    settings.ToffoliSimulatorName,
                    settings.ResourcesEstimatorName,
                    entryPoint.DefaultSimulatorName
                });
        }

        /// <summary>
        /// Runs the entry point using the command-line arguments.
        /// </summary>
        /// <param name="args">The command-line arguments.</param>
        /// <returns>The exit code.</returns>
        public async Task<int> Run(string[] args)
        {
            var simulate = new Command("simulate", "(default) Run the program using a local simulator.")
            {
                Handler = CommandHandler.Create<ParseResult, string>(Simulate)
            };
            AddOptionIfAvailable(simulate, SimulatorOption);

            var submit = new Command("submit", "Submit the program to Azure Quantum.")
            {
                IsHidden = true,
                Handler = CommandHandler.Create<ParseResult, AzureSettings>(Submit)
            };
            AddOptionIfAvailable(submit, TargetOption);
            AddOptionIfAvailable(submit, SubscriptionOption);
            AddOptionIfAvailable(submit, ResourceGroupOption);
            AddOptionIfAvailable(submit, WorkspaceOption);
            AddOptionIfAvailable(submit, StorageOption);
            AddOptionIfAvailable(submit, AadTokenOption);
            AddOptionIfAvailable(submit, BaseUriOption);
            AddOptionIfAvailable(submit, JobNameOption);
            AddOptionIfAvailable(submit, ShotsOption);
            AddOptionIfAvailable(submit, OutputOption);
            AddOptionIfAvailable(submit, DryRunOption);
            AddOptionIfAvailable(submit, VerboseOption);

            var root = new RootCommand(entryPoint.Summary) { simulate, submit };
            foreach (var option in entryPoint.Options)
            {
                root.AddGlobalOption(option);
            }

            // Set the simulate command as the default.
            foreach (var option in simulate.Options)
            {
                root.AddOption(option);
            }
            root.Handler = simulate.Handler;

            Console.OutputEncoding = Encoding.UTF8;
            return await new CommandLineBuilder(root)
                .UseDefaults()
                .UseHelpBuilder(context => new QsHelpBuilder(context.Console))
                .Build()
                .InvokeAsync(args);
        }

        /// <summary>
        /// Simulates the entry point.
        /// </summary>
        /// <param name="parseResult">The command-line parsing result.</param>
        /// <param name="simulator">The simulator to use.</param>
        /// <returns>The exit code.</returns>
        private async Task<int> Simulate(ParseResult parseResult, string simulator) =>
            await Simulation<TCallable, TIn, TOut>.Simulate(
                settings, entryPoint, parseResult, DefaultIfShadowed(SimulatorOption, simulator));

        /// <summary>
        /// Submits the entry point to Azure Quantum.
        /// </summary>
        /// <param name="parseResult">The command-line parsing result.</param>
        /// <param name="azureSettings">The Azure submission settings.</param>
        private async Task<int> Submit(ParseResult parseResult, AzureSettings azureSettings) =>
            await Azure.Submit(entryPoint, parseResult, new AzureSettings
            {
                Target = azureSettings.Target,
<<<<<<< HEAD
                Storage = azureSettings.Storage,
                Subscription = azureSettings.Subscription,
                ResourceGroup = azureSettings.ResourceGroup,
                Workspace = azureSettings.Workspace,
=======
                Subscription = azureSettings.Subscription,
                ResourceGroup = azureSettings.ResourceGroup,
                Workspace = azureSettings.Workspace,
                Storage = DefaultIfShadowed(StorageOption, azureSettings.Storage),
>>>>>>> a268e084
                AadToken = DefaultIfShadowed(AadTokenOption, azureSettings.AadToken),
                BaseUri = DefaultIfShadowed(BaseUriOption, azureSettings.BaseUri),
                JobName = DefaultIfShadowed(JobNameOption, azureSettings.JobName),
                Shots = DefaultIfShadowed(ShotsOption, azureSettings.Shots),
                Output = DefaultIfShadowed(OutputOption, azureSettings.Output),
                DryRun = DefaultIfShadowed(DryRunOption, azureSettings.DryRun),
                Verbose = DefaultIfShadowed(VerboseOption, azureSettings.Verbose)
            });

        /// <summary>
        /// Returns true if the alias is not already used by an entry point option.
        /// </summary>
        /// <param name="alias">The alias to check.</param>
        /// <returns>True if the alias is available for use by the driver.</returns>
        private bool IsAliasAvailable(string alias) =>
            !entryPoint.Options.SelectMany(option => option.RawAliases).Contains(alias);

        /// <summary>
        /// Returns the default value and displays a warning if the primary (first) alias is shadowed by an entry point
        /// option, and returns the original value otherwise.
        /// </summary>
        /// <typeparam name="T">The type of the option values.</typeparam>
        /// <param name="option">The option.</param>
        /// <param name="value">The value of the option given on the command line.</param>
        /// <returns>The default value or the original value.</returns>
        private T DefaultIfShadowed<T>(OptionInfo<T> option, T value)
        {
            if (IsAliasAvailable(option.Aliases.First()))
            {
                return value;
            }
            else
            {
                DisplayWithColor(ConsoleColor.Yellow, Console.Error,
                    $"Warning: Option {option.Aliases.First()} is overridden by an entry point parameter name. " +
                    $"Using default value {option.DefaultValue}.");
                return option.DefaultValue;
            }
        }

        /// <summary>
        /// Adds the option to the command using only the aliases that are available, and only if the primary (first)
        /// alias is available. If a required option is not available, the command is disabled.
        /// </summary>
        /// <param name="command">The command to add the option to.</param>
        /// <param name="option">The option to add.</param>
        /// <typeparam name="T">The type of the option's argument.</typeparam>
        private void AddOptionIfAvailable<T>(Command command, OptionInfo<T> option)
        {
            if (IsAliasAvailable(option.Aliases.First()))
            {
                command.AddOption(option.Create(option.Aliases.Where(IsAliasAvailable)));
            }
            else if (option.Required)
            {
                command.AddValidator(commandResult =>
                    $"The required option {option.Aliases.First()} conflicts with an entry point parameter name.");
            }
        }
    }

    /// <summary>
    /// Static members for <see cref="Driver{TCallable,TIn,TOut}"/>.
    /// </summary>
    internal static class Driver
    {
        // TODO: Define the aliases as constants.

        /// <summary>
        /// The target option.
        /// </summary>
        internal static readonly OptionInfo<string> TargetOption = new OptionInfo<string>(
            ImmutableList.Create("--target"), "The target device ID.");

        /// <summary>
<<<<<<< HEAD
        /// The storage option.
        /// </summary>
        internal static readonly OptionInfo<string> StorageOption = new OptionInfo<string>(
            ImmutableList.Create("--storage"), "The storage account connection string.");

        /// <summary>
=======
>>>>>>> a268e084
        /// The subscription option.
        /// </summary>
        internal static readonly OptionInfo<string> SubscriptionOption = new OptionInfo<string>(
            ImmutableList.Create("--subscription"), "The subscription ID.");

        /// <summary>
        /// The resource group option.
        /// </summary>
        internal static readonly OptionInfo<string> ResourceGroupOption = new OptionInfo<string>(
            ImmutableList.Create("--resource-group"), "The resource group name.");

        /// <summary>
        /// The workspace option.
        /// </summary>
        internal static readonly OptionInfo<string> WorkspaceOption = new OptionInfo<string>(
            ImmutableList.Create("--workspace"), "The workspace name.");
<<<<<<< HEAD
=======

        /// <summary>
        /// The storage option.
        /// </summary>
        internal static readonly OptionInfo<string?> StorageOption = new OptionInfo<string?>(
            ImmutableList.Create("--storage"), default, "The storage account connection string.");
>>>>>>> a268e084

        /// <summary>
        /// The AAD token option.
        /// </summary>
        internal static readonly OptionInfo<string?> AadTokenOption = new OptionInfo<string?>(
            ImmutableList.Create("--aad-token"), default, "The Azure Active Directory authentication token.");

        /// <summary>
        /// The base URI option.
        /// </summary>
        internal static readonly OptionInfo<Uri?> BaseUriOption = new OptionInfo<Uri?>(
            ImmutableList.Create("--base-uri"), default, "The base URI of the Azure Quantum endpoint.");

        /// <summary>
        /// The job name option.
        /// </summary>
        internal static readonly OptionInfo<string?> JobNameOption = new OptionInfo<string?>(
            ImmutableList.Create("--job-name"), default, "The name of the submitted job.");

        /// <summary>
        /// The shots option.
        /// </summary>
        internal static readonly OptionInfo<int> ShotsOption = new OptionInfo<int>(
            ImmutableList.Create("--shots"),
            500,
            "The number of times the program is executed on the target machine.",
            validator: result =>
                int.TryParse(result.Tokens.SingleOrDefault()?.Value, out var value) && value <= 0
                    ? "The number of shots must be a positive number."
                    : default);

        /// <summary>
        /// The output option.
        /// </summary>
        internal static readonly OptionInfo<OutputFormat> OutputOption = new OptionInfo<OutputFormat>(
            ImmutableList.Create("--output"),
            OutputFormat.FriendlyUri,
            "The information to show in the output after the job is submitted.");

        /// <summary>
        /// The dry run option.
        /// </summary>
        internal static readonly OptionInfo<bool> DryRunOption = new OptionInfo<bool>(
            ImmutableList.Create("--dry-run"),
            false,
            "Validate the program and options, but do not submit to Azure Quantum.");

        /// <summary>
        /// The verbose option.
        /// </summary>
        internal static readonly OptionInfo<bool> VerboseOption = new OptionInfo<bool>(
            ImmutableList.Create("--verbose"), false, "Show additional information about the submission.");

        /// <summary>
        /// Displays a message to the console using the given color and text writer.
        /// </summary>
        /// <param name="color">The text color.</param>
        /// <param name="writer">The text writer for the console output stream.</param>
        /// <param name="message">The message to display.</param>
        internal static void DisplayWithColor(ConsoleColor color, TextWriter writer, string message)
        {
            var originalForeground = Console.ForegroundColor;
            Console.ForegroundColor = color;
            writer.WriteLine(message);
            Console.ForegroundColor = originalForeground;
        }
    }

    /// <summary>
    /// A modification of the command-line <see cref="HelpBuilder"/> class.
    /// </summary>
    internal sealed class QsHelpBuilder : HelpBuilder
    {
        /// <summary>
        /// Creates a new help builder using the given console.
        /// </summary>
        /// <param name="console">The console to use.</param>
        internal QsHelpBuilder(IConsole console) : base(console)
        {
        }

        protected override string ArgumentDescriptor(IArgument argument)
        {
            // Hide long argument descriptors.
            var descriptor = base.ArgumentDescriptor(argument);
            return descriptor.Length > 30 ? argument.Name : descriptor;
        }
    }
}<|MERGE_RESOLUTION|>--- conflicted
+++ resolved
@@ -133,17 +133,10 @@
             await Azure.Submit(entryPoint, parseResult, new AzureSettings
             {
                 Target = azureSettings.Target,
-<<<<<<< HEAD
-                Storage = azureSettings.Storage,
-                Subscription = azureSettings.Subscription,
-                ResourceGroup = azureSettings.ResourceGroup,
-                Workspace = azureSettings.Workspace,
-=======
                 Subscription = azureSettings.Subscription,
                 ResourceGroup = azureSettings.ResourceGroup,
                 Workspace = azureSettings.Workspace,
                 Storage = DefaultIfShadowed(StorageOption, azureSettings.Storage),
->>>>>>> a268e084
                 AadToken = DefaultIfShadowed(AadTokenOption, azureSettings.AadToken),
                 BaseUri = DefaultIfShadowed(BaseUriOption, azureSettings.BaseUri),
                 JobName = DefaultIfShadowed(JobNameOption, azureSettings.JobName),
@@ -219,15 +212,6 @@
             ImmutableList.Create("--target"), "The target device ID.");
 
         /// <summary>
-<<<<<<< HEAD
-        /// The storage option.
-        /// </summary>
-        internal static readonly OptionInfo<string> StorageOption = new OptionInfo<string>(
-            ImmutableList.Create("--storage"), "The storage account connection string.");
-
-        /// <summary>
-=======
->>>>>>> a268e084
         /// The subscription option.
         /// </summary>
         internal static readonly OptionInfo<string> SubscriptionOption = new OptionInfo<string>(
@@ -244,15 +228,12 @@
         /// </summary>
         internal static readonly OptionInfo<string> WorkspaceOption = new OptionInfo<string>(
             ImmutableList.Create("--workspace"), "The workspace name.");
-<<<<<<< HEAD
-=======
 
         /// <summary>
         /// The storage option.
         /// </summary>
         internal static readonly OptionInfo<string?> StorageOption = new OptionInfo<string?>(
             ImmutableList.Create("--storage"), default, "The storage account connection string.");
->>>>>>> a268e084
 
         /// <summary>
         /// The AAD token option.
