--- conflicted
+++ resolved
@@ -219,11 +219,6 @@
 
 
     let testOneFile fileName (expected:string) =
-<<<<<<< HEAD
-        let expected = expected.Replace("%%%", (Uri(Path.GetFullPath fileName)).AbsolutePath)
-        let expected = expected.Replace("%%", (Path.GetFullPath fileName).Replace("\\", "\\\\"))
-        let tree   = parse [(Path.Combine("Circuits","Intrinsic.qs")); fileName]
-=======
         let fullPath = Path.GetFullPath fileName
         let escapeCSharpString (s : string) = SymbolDisplay.FormatLiteral (s, false)
         let expected =
@@ -231,7 +226,6 @@
             |> (fun s -> s.Replace("%%%", fullPath |> HttpUtility.JavaScriptStringEncode |> escapeCSharpString))
             |> (fun s -> s.Replace("%%", fullPath |> escapeCSharpString))
         let tree = parse [Path.Combine ("Circuits", "Intrinsic.qs"); fileName]
->>>>>>> ac319ad7
         let actual =
             CodegenContext.Create (tree, ImmutableDictionary.Empty)
             |> generate (Path.GetFullPath fileName |> NonNullable<string>.New)
@@ -2318,11 +2312,7 @@
         false |> testOne randomOperation
 
     let testOneClass (_,op : QsCallable) executionTarget (expected : string) =
-<<<<<<< HEAD
-        let expected = expected.Replace("%%%", op.SourceFile.Value)
-=======
         let expected = expected.Replace("%%%", HttpUtility.JavaScriptStringEncode op.SourceFile.Value)
->>>>>>> ac319ad7
         let assemblyConstants =
             new System.Collections.Generic.KeyValuePair<_,_> (AssemblyConstants.ExecutionTarget, executionTarget)
             |> Seq.singleton
