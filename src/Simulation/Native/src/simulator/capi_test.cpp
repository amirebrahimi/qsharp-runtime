--- conflicted
+++ resolved
@@ -133,11 +133,8 @@
     X(sim_id, 1);
 
     assert(M(sim_id, 1) == true);
-<<<<<<< HEAD
-=======
 
     X(sim_id, 1);
->>>>>>> 1f19c275
 
     release(sim_id, 0);
     release(sim_id, 1);
