--- conflicted
+++ resolved
@@ -1,4 +1,3 @@
-<<<<<<< HEAD
 <Project Sdk="Microsoft.Quantum.Sdk/0.12.2007.1709-alpha">
 
   <PropertyGroup>
@@ -23,31 +22,4 @@
     </ItemGroup>
   </Target>
 
-</Project>
-=======
-<Project Sdk="Microsoft.Quantum.Sdk/0.12.20072031">
-
-  <PropertyGroup>
-    <OutputType>Library</OutputType>
-    <TargetFramework>netcoreapp3.1</TargetFramework>
-    <!-- we will provide our own -->
-    <CsharpGeneration>false</CsharpGeneration>
-    <IncludeQsharpCorePackages>false</IncludeQsharpCorePackages>
-    <IncludeProviderPackages>false</IncludeProviderPackages>
-    <NoEntryPoint>true</NoEntryPoint>
-    <ExecutionTarget>qci.qpu</ExecutionTarget>
-  </PropertyGroup>
-
-  <ItemGroup>
-    <ProjectReference Include="..\..\..\CsharpGeneration\Microsoft.Quantum.CsharpGeneration.fsproj" PrivateAssets="All" IsQscReference="true" />
-    <ProjectReference Include="..\..\..\QsharpCore\Microsoft.Quantum.QSharp.Core.csproj" />
-  </ItemGroup>
-
-  <Target Name="BeforeCsharpCompile">
-    <ItemGroup>
-      <Compile Include="$(GeneratedFilesOutputPath)**/*.g.cs" Exclude="@(Compile)" AutoGen="true" />
-    </ItemGroup>
-  </Target>
-
-</Project>
->>>>>>> c0b5f70e
+</Project>